import re, sys
import numpy as np
import scipy as sp 
<<<<<<< HEAD
=======
from math import floor, ceil
>>>>>>> 0d3bbed9
from pyscf import gto, scf, ao2mo
from pyscf.scf.hf import dot_eri_dm
from pyscf.scf.addons import project_mo_nr2nr
from pyscf.symm.addons import symmetrize_space, label_orb_symm
from pyscf.lib import logger
from pyscf.tools import molden
from mrh.my_dmet import pyscf_rhf, pyscf_mp2, pyscf_cc, pyscf_casscf, qcdmethelper, pyscf_fci #, chemps2
from mrh.util import params
from mrh.util.basis import *
from mrh.util.io import prettyprint_ndarray as prettyprint
from mrh.util.io import warnings
from mrh.util.rdm import Schmidt_decomposition_idempotent_wrapper, idempotize_1RDM, get_1RDM_from_OEI, get_2RDM_from_2CDM, get_2CDM_from_2RDM, Schmidt_decompose_1RDM
from mrh.util.tensors import symmetrize_tensor
from mrh.util.my_math import is_close_to_integer
from mrh.my_pyscf.tools.jmol import cas_mo_energy_shift_4_jmol
from functools import reduce
import traceback
import sys
import copy

#def make_fragment_atom_list (ints, frag_atom_list, solver_name, active_orb_list = np.empty (0, dtype=int), name="NONE", norbs_bath_max=None, idempotize_thresh=0.0, mf_attr={}, corr_attr={}):
def make_fragment_atom_list (ints, frag_atom_list, solver_name, **kwargs):
    assert (len (frag_atom_list) < ints.mol.natm)
    assert (np.amax (frag_atom_list) < ints.mol.natm)
    ao_offset = ints.mol.offset_ao_by_atom ()
    frag_orb_list = [orb for atom in frag_atom_list for orb in list (range (ao_offset[atom,2], ao_offset[atom,3]))]
    '''
    for atom in range (ints.mol.natm):
        print ("atom_shell_ids({}) = {}".format (atom, ints.mol.atom_shell_ids (atom)))
        print ("angular momentum = {}".format ([ints.mol.bas_angular (shell) for shell in ints.mol.atom_shell_ids (atom)]))
    norbs_in_atom = [int (np.sum ([2 * ints.mol.bas_angular (shell) + 1 for shell in ints.mol.atom_shell_ids (atom)])) for atom in range (ints.mol.natm)]
    print ("norbs_in_atom = {}".format (norbs_in_atom))
    norbs_to_atom = [int (np.sum (norbs_in_atom[:atom])) for atom in range (ints.mol.natm)]
    print ("norbs_to_atom = {}".format (norbs_to_atom))
    frag_orb_list = [i + norbs_to_atom[atom] for atom in frag_atom_list for i in range (norbs_in_atom[atom])]
    print ("frag_orb_list = {}".format (frag_orb_list))
    '''
    print ("Fragment atom list\n{0}\nproduces a fragment orbital list as {1}".format ([ints.mol.atom_symbol (atom) for atom in frag_atom_list], frag_orb_list))
    #return fragment_object (ints, np.asarray (frag_orb_list), solver_name, active_orb_list=np.asarray (active_orb_list), name=name, mf_attr=mf_attr, corr_attr=corr_attr)
    return fragment_object (ints, np.asarray (frag_orb_list), solver_name, **kwargs)

#def make_fragment_orb_list (ints, frag_orb_list, solver_name, active_orb_list = np.empty (0, dtype=int), name="NONE", norbs_bath_max=None, idempotize_thresh=0.0, mf_attr={}, corr_attr={}):
#    return fragment_object (ints, frag_orb_list, solver_name, np.asarray (active_orb_list), name=name, mf_attr=mf_attr, corr_attr=corr_attr)
def make_fragment_orb_list (ints, frag_orb_list, solver_name, **kwargs):
    return fragment_object (ints, frag_orb_list, solver_name, **kwargs)

def dummy_rhf (frag, oneRDM_imp, chempot_imp):
    ''' Skip solving the impurity problem and assume the trial and impurity wave functions are the same. '''
    assert (np.amax (np.abs (chempot_imp)) < 1e-10)
    frag.oneRDM_loc = frag.ints.oneRDM_loc
    frag.twoCDM_imp = None
    frag.E_imp = frag.ints.e_tot
    frag.loc2mo = np.dot (frag.loc2imp, 
        matrix_eigen_control_options (represent_operator_in_basis (frag.ints.activeFOCK, frag.loc2imp),
            sort_vecs=1, only_nonzero_vals=False)[1])

class fragment_object:

    def __init__ (self, ints, frag_orb_list, solver_name, **kwargs): #active_orb_list, name, norbs_bath_max=None, idempotize_thresh=0.0, mf_attr={}, corr_attr={}):

        # Kwargs
        self.active_orb_list = []
        self.frozen_orb_list = [] 
        self.norbs_frag = len (frag_orb_list)
        self.nelec_imp = 0
        self.norbs_bath_max = len (frag_orb_list) 
        self.solve_time = 0.0
        self.frag_name = 'None'
        self.active_space = None
        self.idempotize_thresh = 0.0
        self.bath_tol = 1e-8
        self.num_mf_stab_checks = 0
        self.target_S = 0
        self.target_MS = 0
        self.mol_output = None
        self.debug_energy = False
        self.imp_maxiter = None # Currently only does anything for casscf solver
        self.quasidirect = True # Currently only does anything for rhf (in development)
        self.project_cderi = False
        self.mf_attr = {}
        self.corr_attr = {}
        self.cas_guess_callback = None
        self.molden_missing_aos = False
        self.add_virtual_bath = False
        self.virtual_bath_gradient_svd = False
        self.enforce_symmetry = False
        self.wfnsym = None
        for key in kwargs:
            if key in self.__dict__:
                self.__dict__[key] = kwargs[key]
        if 'name' in kwargs:
            self.frag_name = kwargs['name']

        # Args
        self.ints = ints
        self.norbs_tot = self.ints.mol.nao_nr ()
        self.frag_orb_list = frag_orb_list

        # To be assigned by the DMET main object
        self.filehead = None

        # Assign solver function
        solver_function_map = {
            "dummy RHF" : dummy_rhf ,
            "FCI"       : pyscf_fci.solve ,
            "RHF"       : pyscf_rhf.solve ,
            "MP2"       : pyscf_mp2.solve ,
            "CC"        : pyscf_cc.solve ,
            "CASSCF"    : pyscf_casscf.solve
            }
        solver_longname_map = {
            "dummy RHF" : "dummy restricted Hartree-Fock",
            "FCI"       : "full configuration interaction",
            "RHF"       : "restricted Hartree-Fock",
            "MP2"       : "MP2 perturbation theory",
            "CC"        : "coupled-cluster with singles and doubles",
            "CASSCF"    : "complete active space SCF"
            }
        imp_solver_name = re.sub ("\([0-9,]+\)", "", solver_name)
        self.imp_solver_name = imp_solver_name
        self.imp_solver_longname = solver_longname_map[imp_solver_name]
        self.imp_solver_function = solver_function_map[imp_solver_name].__get__(self)
        active_space = re.compile ("\([0-9,]+\)").search (solver_name)
        if active_space:
            self.active_space = eval (active_space.group (0))
            if not (len (self.active_space) == 2):
                raise RuntimeError ("Active space {0} not usable; only CASSCF currently implemented".format (solver.active_space))
            self.imp_solver_longname += " with {0} electrons in {1} active-space orbitals".format (self.active_space[0], self.active_space[1])

                 
        # Set up the main basis functions. Before any Schmidt decomposition all environment states are treated as "core"
        # self.loc2emb is always defined to have the norbs_frag fragment states, the norbs_bath bath states, and the norbs_core core states in that order
        self.restore_default_embedding_basis ()
        self.oneRDMfroz_loc = np.zeros ((self.norbs_tot, self.norbs_tot))
        self.oneSDMfroz_loc = np.zeros ((self.norbs_tot, self.norbs_tot))
        self.twoCDMfroz_tbc = []
        self.loc2tbc        = []
        self.E2froz_tbc     = []
        self.imp_cache      = []
        
        # Impurity Hamiltonian
        self.Ecore_frag   = 0.0  # In case this exists
        self.impham_CONST = None # Does not include nuclear potential
        self.impham_OEI_C = None
        self.impham_OEI_S = None
        self.impham_TEI   = None
        self.impham_CDERI = None

        # Point-group symmetry information
        self.groupname = 'C1'
        self.loc2symm  = [np.eye (self.norbs_tot)]
        self.ir_names  = ['A']
        self.ir_ids    = [0]

        # Basic outputs of solving the impurity problem
        self.E_frag = 0.0
        self.E_imp  = 0.0
        self.oneRDM_loc = self.ints.oneRDM_loc
        self.oneSDM_loc = self.ints.oneSDM_loc
        self.twoCDM_imp = None
        self.loc2mo     = np.zeros((self.norbs_tot,0))
        self.loc2fno    = np.zeros((self.norbs_tot,0))
        self.fno_evals  = None
        self.E2_cum     = 0

        # Outputs of CAS calculations use to fix CAS-DMET
        self.loc2amo       = np.zeros((self.norbs_tot,0))
        self.loc2amo_guess = None
        self.oneRDMas_loc  = np.zeros((self.norbs_tot,self.norbs_tot))
        self.oneSDMas_loc  = np.zeros((self.norbs_tot,self.norbs_tot))
        self.twoCDMimp_amo = np.zeros((0,0,0,0))
        self.ci_as         = None
        self.mfmo_printed  = False
        self.impo_printed  = False

        # Initialize some runtime warning bools
        self.Schmidt_done = False
        self.impham_built = False
        self.imp_solved   = False

        # Report
        print ("Constructed a fragment of {0} orbitals for a system with {1} total orbitals".format (self.norbs_frag, self.norbs_tot))
        print ("Using a {0} [{1}] calculation to solve the impurity problem".format (self.imp_solver_longname, self.imp_solver_method))
        print ("Fragment orbitals: {0}".format (self.frag_orb_list))



    # Common runtime warning checks
    ###########################################################################################################################
    def warn_check_Schmidt (self, cstr="NONE"):
        wstr = "Schmidt decomposition not performed at call to {0}. Undefined behavior likely!".format (cstr)
        return warnings.warn (wstr, RuntimeWarning) if (not self.Schmidt_done) else None

    def warn_check_impham (self, cstr="NONE"):
        wstr =  "Impurity Hamiltonian not built at call to {0} (did you redo the Schmidt decomposition".format (cstr)
        wstr += " without rebuilding impham?). Undefined behavior likely!"
        return warnings.warn (wstr, RuntimeWarning) if not self.impham_built else None

    def warn_check_imp_solve (self, cstr="NONE"):
        wstr =  "Impurity problem not solved at call to {0} (did you redo the Schmidt decomposition or".format (cstr)
        wstr += " rebuild the impurity Hamiltonian without re-solving?). Undefined behavior likely!"
        return warnings.warn (wstr, RuntimeWarning) if not self.imp_solved else None



    # Dependent attributes, never to be modified directly
    ###########################################################################################################################
    @property
    def loc2imp (self):
        return self.loc2emb[:,:self.norbs_imp]

    @property
    def loc2core (self):
        return self.loc2emb[:,self.norbs_imp:]

    @property
    def frag2loc (self):
        return self.loc2frag.conjugate ().T

    @property
    def amo2loc (self):
        return self.loc2amo.conjugate ().T

    @property
    def emb2loc (self):
        return self.loc2emb.conjugate ().T

    @property
    def imp2loc (self):
        return self.loc2imp.conjugate ().T

    @property
    def core2loc (self):
        return self.loc2core.conjugate ().T

    @property
    def mo2loc (self):
        return self.loc2mo.conjugate ().T

    @property
    def imp2frag (self):
        return np.dot (self.imp2loc, self.loc2frag)

    @property
    def frag2imp (self):
        return np.dot (self.frag2loc, self.loc2imp)

    @property
    def amo2imp (self):
        return np.dot (self.amo2loc, self.loc2imp)

    @property
    def imp2amo (self):
        return np.dot (self.imp2loc, self.loc2amo)

    @property
    def mo2imp (self):
        return np.dot (self.mo2loc, self.loc2imp)

    @property
    def imp2mo (self):
        return np.dot (self.imp2loc, self.loc2mo)

    @property
    def amo2frag (self):
        return np.dot (self.amo2loc, self.loc2frag)

    @property
    def frag2amo (self):
        return np.dot (self.frag2loc, self.loc2amo)

    @property
<<<<<<< HEAD
=======
    def symm2loc (self):
        return self.loc2symm.conjugate ().T

    @property
    def imp2symm (self):
        return [orthonormalize_a_basis (np.dot (self.imp2loc, loc2ir)) for loc2ir in self.loc2symm]

    @property
>>>>>>> 0d3bbed9
    def is_frag_orb (self):
        r = np.zeros (self.norbs_tot, dtype=bool)
        r[self.frag_orb_list] = True
        return r

    @property
    def is_env_orb (self):
        return np.logical_not (self.is_frag_orb)

    @property
    def env_orb_list (self):
        return np.flatnonzero (self.is_env_orb)

    @property
    def is_active_orb (self):
        r = np.zeros (self.norbs_tot, dtype=bool)
        r[self.active_orb_list] = True
        return r

    @property
    def is_inactive_orb (self):
        return np.logical_not (self.is_active_orb)

    @property
    def inactive_orb_list (self):
        return np.flatnonzero (self.is_inactive_orb)

    @property
    def norbs_as (self):
        return self.loc2amo.shape[1]

    @property
    def nelec_as (self):
        result = np.trace (self.oneRDMas_loc)
        if is_close_to_integer (result, params.num_zero_atol) == False:
            raise RuntimeError ("Somehow you got a non-integer number of electrons in your active space! ({})".format (result))
        return int (round (result))

    @property
    def norbs_tbc (self):
        return loc2tbc.shape[1]

    @property
    def norbs_core (self):
        self.warn_check_Schmidt ("norbs_core")
        return self.norbs_tot - self.norbs_imp

    @property
    def imp_solver_method (self):
        if self.active_space:
            return self.imp_solver_name + str (self.active_space)
        else:
            return self.imp_solver_name

    @property
    def loc2tb_all (self):
        if self.imp_solver_name != 'RHF':
            if self.norbs_as > 0:
                return [self.loc2amo] + self.loc2tbc
            return [self.loc2imp] + self.loc2tbc
        return self.loc2tbc

    @property
    def twoCDM_all (self):
        if self.imp_solver_name != 'RHF':
            if self.norbs_as > 0:
                return [self.twoCDMimp_amo] + self.twoCDMfroz_tbc
            return [self.twoCDM_imp] + self.twoCDMfroz_tbc
        return self.twoCDMfroz_tbc
<<<<<<< HEAD
=======

    @property
    def symmetry (self):
        if len (self.loc2symm) == 1: return False
        return self.groupname

    @symmetry.setter
    def symmetry (self, x):
        if not x:
            self.groupname = 'C1'
            self.loc2symm  = [np.eye (self.norbs_tot)]
            self.ir_names  = ['A']
            self.ir_ids    = [0]
        else: self.groupname = x
>>>>>>> 0d3bbed9

    def get_loc2bath (self):
        ''' Don't use this too much... I don't know how it's gonna behave under ofc_emb'''
        loc2nonbath = orthonormalize_a_basis (np.append (self.loc2frag, self.loc2core, axis=1))
        loc2bath = get_complementary_states (loc2nonbath)
        return loc2bath

    def get_true_loc2frag (self):
        return np.eye (self.norbs_tot)[:,self.frag_orb_list]

    ############################################################################################################################




    # The Schmidt decomposition
    ############################################################################################################################
    def restore_default_embedding_basis (self):
        idx                  = np.append (self.frag_orb_list, self.env_orb_list)
        self.norbs_frag      = len (self.frag_orb_list)
        self.norbs_imp       = self.norbs_frag
        self.loc2frag        = self.get_true_loc2frag ()
        self.loc2emb         = np.eye (self.norbs_tot)[:,idx]
        self.E2_frag_core    = 0
        self.twoCDMfroz_tbc  = []
        self.loc2tbc         = []

    def set_new_fragment_basis (self, loc2frag):
        self.loc2frag = orthonormalize_a_basis (loc2frag)
        self.loc2emb = np.eye (self.norbs_tot)
        self.norbs_frag = loc2frag.shape[1]
        self.norbs_imp = self.norbs_frag
        self.E2_frag_core = 0
        self.twoCDM_froz_tbc = []
        self.loc2tbc = []

    def do_Schmidt (self, oneRDM_loc, all_frags, loc2wmcs, doLASSCF):
        self.imp_cache = []
        if doLASSCF:
            try:
                self.do_Schmidt_LASSCF (oneRDM_loc, all_frags, loc2wmcs)
            except np.linalg.linalg.LinAlgError as e:
                if self.imp_solver_name == 'dummy RHF':
                    print ("Linear algebra error in Schmidt decomposition of {}".format (self.frag_name))
                    print ("Ignoring for now, because this is a dummy fragment")
                    self.Schmidt_done = True
                    self.impham_built = False
                else:
                    raise (e)
        else:
            print ("DMET Schmidt decomposition of {0} fragment".format (self.frag_name))
            self.loc2emb, norbs_bath, self.nelec_imp, self.oneRDMfroz_loc, emb_labels = Schmidt_decomposition_idempotent_wrapper (oneRDM_loc,
                self.loc2frag, self.norbs_bath_max, symmetry=self.loc2symm, fock_helper=self.ints.activeFOCK, enforce_symmetry=self.enforce_symmetry,
                idempotize_thresh=self.idempotize_thresh, bath_tol=self.bath_tol, num_zero_atol=params.num_zero_atol)
            self.norbs_imp = self.norbs_frag + norbs_bath
            self.Schmidt_done = True
            self.impham_built = False
            self.imp_solved = False
            print ("Final impurity for {0}: {1} electrons in {2} orbitals".format (self.frag_name, self.nelec_imp, self.norbs_imp))
        #if self.impo_printed == False:
        #    self.impurity_molden ('imporb_begin')
        #    self.impo_printed = True
        sys.stdout.flush ()

    def do_Schmidt_LASSCF (self, oneRDM_loc, all_frags, loc2wmcs):
        print ("LASSCF Schmidt decomposition of {0} fragment".format (self.frag_name))
        # First, I should add as many "quasi-fragment" states as there are last-iteration active orbitals, just so I don't
        # lose bath states.
        # How many do I need?
        '''
        if self.imp_solver_name == 'dummy RHF':
            self.Schmidt_done = True
            self.impham_built = False
            print ("Skipping Schmidt decomposition for dummy fragment")
            sys.stdout.flush ()
            return
        '''
        frag2wmcs = np.dot (self.frag2loc, loc2wmcs)
        proj = np.dot (frag2wmcs.conjugate ().T, frag2wmcs)
        norbs_wmcsf = np.trace (proj)
        norbs_xtra = int (round (self.norbs_frag - norbs_wmcsf))
        assert (norbs_xtra == self.norbs_as), "{} active orbitals, {} extra fragment orbitals".format (self.norbs_as, norbs_xtra)
        err = measure_basis_nonorthonormality (self.loc2frag)
        print ("Fragment orbital overlap error = {}".format (err))


        def _analyze_intermediates (loc2int, tag):
            loc2int = align_states (loc2int, self.loc2symm)
            int_labels = assign_blocks_weakly (loc2int, self.loc2symm)
            err = measure_subspace_blockbreaking (loc2int, self.loc2symm, self.ir_names)
            labeldict = dict (zip (*np.unique (np.asarray (self.ir_names)[int_labels], return_counts=True)))
            print ("{} irreps: {}, err = {}".format (tag, labeldict, err))


        # Now get them. (Make sure I don't add active-space orbitals by mistake!)
        if norbs_xtra:

            loc2qfrag, _, svals = get_overlapping_states (loc2wmcs, self.get_true_loc2frag (), inner_symmetry=self.loc2symm, enforce_symmetry=self.enforce_symmetry)[:3]
            loc2qenv = get_complementary_states (loc2qfrag, already_complete_warning=False, symmetry=self.loc2symm, enforce_symmetry=self.enforce_symmetry)
            loc2wmas = get_complementary_states (loc2wmcs, already_complete_warning=False, symmetry=self.loc2symm, enforce_symmetry=self.enforce_symmetry)
            loc2p = orthonormalize_a_basis (np.concatenate ([self.loc2frag, loc2qenv, loc2wmas], axis=1), symmetry=self.loc2symm, enforce_symmetry=self.enforce_symmetry)
            loc2qfrag = get_complementary_states (loc2p, symmetry=self.loc2symm, enforce_symmetry=self.enforce_symmetry)
            norbs_qfrag = min (loc2qfrag.shape[1], norbs_xtra)
            # Align the symmetry and make sure not to pick only part of a degenerate manifold because this will cause artificial symmetry breaking
            loc2qfrag, _, svals, qfrag_labels, _ = get_overlapping_states (loc2qfrag, self.get_true_loc2frag (), inner_symmetry=self.loc2symm,
                enforce_symmetry=self.enforce_symmetry, full_matrices=True, only_nonzero_vals=False)
            if (len (svals) > norbs_qfrag) and (norbs_qfrag > 0):
                bottom_sval = svals[norbs_qfrag-1]
                ndegen = np.count_nonzero (np.isclose (svals[norbs_qfrag:], bottom_sval))
                if ndegen > 0:
                    print ("Warning: adding {} instead of {} quasi-fragment orbitals in order to avoid artificial symmetry breaking by adding only part of a degenerate manifold".format (
                        norbs_qfrag+ndegen, norbs_qfrag))
                    print (svals)
                norbs_qfrag += ndegen-1
            if norbs_qfrag > 0:
                print ("Add {} of {} possible quasi-fragment orbitals ".format (
                    norbs_qfrag, loc2qfrag.shape[1])
                    + "to compensate for {} active orbitals which cannot generate bath states".format (self.norbs_as))
                loc2qfrag = loc2qfrag[:,:norbs_qfrag]
                qfrag_labels = np.asarray (self.ir_names)[qfrag_labels[:norbs_qfrag]]
                qfrag_labels = dict (zip (*np.unique (qfrag_labels, return_counts=True)))
                err = measure_subspace_blockbreaking (loc2qfrag, self.loc2symm, self.ir_names)
                print ("Quasi-fragment irreps = {}, err = {}".format (qfrag_labels, err))
                loc2wfrag = np.append (self.loc2frag, loc2qfrag, axis=1)
                loc2wfrag, wfrag_labels = matrix_eigen_control_options (self.ints.activeFOCK, subspace=loc2wfrag, symmetry=self.loc2symm,
                    strong_symm=self.enforce_symmetry, only_nonzero_vals=False, sort_vecs=1)[1:]
                wfrag_labels = np.asarray (self.ir_names)[wfrag_labels]
                wfrag_labels = dict (zip (*np.unique (wfrag_labels, return_counts=True)))
                err = measure_subspace_blockbreaking (loc2wfrag, self.loc2symm, self.ir_names)
                print ("Working fragment irreps = {}, err = {}".format (wfrag_labels, err))
                err = measure_basis_nonorthonormality (loc2wfrag)
                print ("Working fragment orbital overlap error = {}".format (err))
            else:
                print ("No valid quasi-fragment orbitals found")
                loc2wfrag = self.loc2frag
        else:
            norbs_qfrag = 0
            loc2wfrag = self.loc2frag
            print ("NO quasi-fragment orbitals constructed")


        # This will RuntimeError on me if I don't have integer.
        # For safety's sake, I'll project into wmcs subspace and add wmas part back to self.oneRDMfroz_loc afterwards.
        oneRDMi_loc = project_operator_into_subspace (oneRDM_loc, loc2wmcs)
        oneRDMa_loc = oneRDM_loc - oneRDMi_loc
        self.loc2emb, norbs_bath, self.nelec_imp, self.oneRDMfroz_loc, emb_labels = Schmidt_decomposition_idempotent_wrapper (oneRDMi_loc, loc2wfrag,
            self.norbs_bath_max, symmetry=self.loc2symm, enforce_symmetry=self.enforce_symmetry, bath_tol=self.bath_tol, fock_helper=self.ints.activeFOCK,
            idempotize_thresh=self.idempotize_thresh, num_zero_atol=params.num_zero_atol)
        self.norbs_imp = self.norbs_frag + norbs_qfrag + norbs_bath
        self.Schmidt_done = True
        oneRDMacore_loc = project_operator_into_subspace (oneRDMa_loc, self.loc2core)
        nelec_impa = compute_nelec_in_subspace (oneRDMa_loc, self.loc2imp)
        nelec_impa_target = 0 if self.active_space is None else self.active_space[0]
        print ("Adding {} active-space electrons to impurity and {} active-space electrons to core".format (nelec_impa, np.trace (oneRDMacore_loc)))
        self.oneRDMfroz_loc += oneRDMacore_loc
        self.nelec_imp += int (round (nelec_impa))

        # I need to work symmetry handling into this as well
        try: 
            norbs_bath_xtra = self.norbs_bath_max - norbs_bath
            loc2virtbath = self.analyze_ao_imp (oneRDM_loc, loc2wmcs, norbs_bath_xtra)
            norbs_virtbath = min (norbs_bath_xtra, loc2virtbath.shape[1])
            if self.add_virtual_bath and norbs_virtbath:
                print ("Adding {} virtual bath orbitals".format (norbs_virtbath))
                self.loc2emb[:,self.norbs_imp:][:,:norbs_virtbath] = loc2virtbath[:,:norbs_virtbath]
                self.norbs_imp += norbs_virtbath
                self.loc2emb = get_complete_basis (self.loc2imp, symmetry=self.loc2symm, enforce_symmetry=self.enforce_symmetry)
                emb_labels = assign_blocks_weakly (self.loc2emb, self.loc2symm)
        except np.linalg.linalg.LinAlgError as e:
            if self.imp_solver_name == 'dummy RHF':
                print ("Generating virtual core/virtual bath orbitals or calculating the gradient SVD failed with a linear algebra error for {}".format (self.frag_name))
                print ("Ignoring error for now, because this is a dummy fragment")
            else:
                raise (e)

        # Weak symmetry alignment, for the sake of moldening. (Extended) fragment, then (extended) bath
        if self.symmetry:
            norbs_frag = loc2wfrag.shape[1]
            loc2frag = self.loc2emb[:,:norbs_frag]
            loc2bath = self.loc2emb[:,norbs_frag:self.norbs_imp]
            frag_labels = emb_labels[:norbs_frag].astype (int)
            bath_labels = emb_labels[norbs_frag:self.norbs_imp].astype (int)
            #evals, loc2frag[:,:], frag_labels = matrix_eigen_control_options (oneRDM_loc, symmetry=self.loc2symm,
            #    subspace=loc2frag, sort_vecs=-1, only_nonzero_vals=False, strong_symm=False)
            labeldict = dict (zip (*np.unique (np.asarray (self.ir_names)[frag_labels], return_counts=True)))
            err = measure_subspace_blockbreaking (loc2frag, self.loc2symm, self.ir_names)
            print ("Fragment-orbital irreps: {}, err = {}".format (labeldict, err))
            #evals, loc2bath[:,:], bath_labels = matrix_eigen_control_options (oneRDM_loc, symmetry=self.loc2symm,
            #    subspace=loc2bath, sort_vecs=1, only_nonzero_vals=False, strong_symm=False)
            labeldict = dict (zip (*np.unique (np.asarray (self.ir_names)[bath_labels], return_counts=True)))
            err = measure_subspace_blockbreaking (loc2bath, self.loc2symm, self.ir_names)
            print ("Bath-orbital irreps: {}, err = {}".format (labeldict, err))

        err = measure_basis_nonorthonormality (self.loc2imp)
        print ("Impurity orbital overlap error = {}".format (err))
        err = measure_basis_nonorthonormality (self.loc2core)
        print ("Core orbital overlap error = {}".format (err))
        err = measure_basis_nonorthonormality (self.loc2emb)
        print ("Whole embedding basis overlap error = {}".format (err))

        # Core 2CDMs
        active_frags = [frag for frag in all_frags if frag is not self and frag.norbs_as > 0]
        self.twoCDMfroz_tbc = [np.copy (frag.twoCDMimp_amo) for frag in active_frags]
        self.loc2tbc        = [np.copy (frag.loc2amo) for frag in active_frags]
        self.E2froz_tbc     = [frag.E2_cum for frag in active_frags]
        self.oneSDMfroz_loc = sum ([frag.oneSDMas_loc for frag in all_frags if frag is not self])

        self.impham_built = False
        sys.stdout.flush ()

    def analyze_ao_imp (self, oneRDM_loc, loc2wmcs, norbs_bath_xtra):
        ''' See how much of the atomic-orbitals corresponding to the true fragment ended up in the impurity and how much ended 
            up in the virtual-core space '''
        loc2ao = orthonormalize_a_basis (self.ints.ao2loc[self.frag_orb_list,:].conjugate ().T)
        ao2loc = loc2ao.conjugate ().T
        svals = get_overlapping_states (loc2ao, self.loc2core)[2]
        lost_aos = np.sum (svals)

        mo_occ, mo_evec = matrix_eigen_control_options (oneRDM_loc, sort_vecs=1, only_nonzero_vals=False, subspace=loc2wmcs, symmetry=self.loc2symm, strong_symm=self.enforce_symmetry)[:2]
        idx_virtunac = np.isclose (mo_occ, 0)
        loc2virtunac = mo_evec[:,idx_virtunac]
        ''' These orbitals have to be splittable into purely on the impurity/purely in the core for the same reason that nelec_imp has to
            be an integer, I think. '''
        loc2virtunaccore, loc2corevirtunac, svals = get_overlapping_states (loc2virtunac, self.loc2core, inner_symmetry=self.loc2symm, enforce_symmetry=self.enforce_symmetry)[:3]
        idx_virtunaccore = np.isclose (svals, 1)
        loc2virtunaccore = loc2virtunaccore[:,idx_virtunaccore]

        loc2virtbath, svals, _, virtbath_labels = get_overlapping_states (loc2ao, loc2virtunaccore, inner_symmetry=self.loc2symm, enforce_symmetry=self.enforce_symmetry)[1:]
        assert (len (svals) == loc2virtbath.shape[1])
        if loc2virtbath.shape[1] == 0: return loc2virtbath
        check_nocc = np.trace (represent_operator_in_basis (oneRDM_loc, loc2virtbath))
        check_bath = np.amax (np.abs (np.dot (self.imp2loc, loc2virtbath)))
        print ("Are my `virtual bath' orbitals unoccupied and currently in the core? check_nocc = {}, check_bath = {}".format (check_nocc, check_bath))
        aos_in_virt_core = np.count_nonzero (np.logical_not (np.isclose (svals, 0))) 
        print (("For this Schmidt decomposition, the impurity basis loses {} of {} atomic orbitals, accounted for by"
        " {} of {} virtual core orbitals").format (lost_aos, self.norbs_frag, aos_in_virt_core, loc2virtbath.shape[1]))
        norbs_xtra = min (loc2virtbath.shape[1], norbs_bath_xtra)
        labels = virtbath_labels[:norbs_xtra]
        labeldict = dict (zip (*np.unique (np.asarray (self.ir_names)[labels], return_counts=True)))
        err = measure_subspace_blockbreaking (loc2virtbath[:,:norbs_xtra], self.loc2symm)
        print (("The first {} virtual bath orbitals account for approximately {} missing fragment "
                "orbitals\n and have irreps {}, err = {}").format (norbs_xtra, sum (svals[:norbs_xtra]), labeldict, err))
        virtbathGocc, occ_labels = self.gradient_for_virtbath (loc2virtbath, oneRDM_loc, loc2wmcs, fock=self.ints.activeFOCK)
        my_ene = -svals * svals
        my_occ = virtbathGocc.sum (1)
        if self.virtual_bath_gradient_svd:
            umat, svals_fock, vmat = matrix_svd_control_options (virtbathGocc, sort_vecs=-1, only_nonzero_vals=False, lsymm=virtbath_labels, rsymm=occ_labels, full_matrices=True, strong_symm=self.enforce_symmetry)[:3]
            idx = np.argsort (np.abs (svals_fock))[::-1]
            umat[:,:len (svals_fock)] = umat[:,:len (svals_fock)][:,idx]
            vmat[:,:len (svals_fock)] = vmat[:,:len (svals_fock)][:,idx]
            svals_fock = svals_fock[idx]
            check_nocc = np.trace (represent_operator_in_basis (oneRDM_loc, loc2virtbath @ umat))
            check_bath = np.amax (np.abs (np.dot (self.imp2loc, loc2virtbath @ umat)))
            print ("Are my `virtual bath' orbitals unoccupied and currently in the core? check_nocc = {}, check_bath = {}".format (check_nocc, check_bath))
            print ("Maximum gradient singular value for virtual bath orbitals: {}".format (svals_fock[0]))
            loc2virtbath = loc2virtbath @ umat
            my_occ = (loc2ao.conjugate ().T @ loc2virtbath).sum (0)
            my_ene = -svals_fock
        if self.molden_missing_aos:
            ao2molden = np.dot (self.ints.ao2loc, loc2virtbath)
            molden.from_mo (self.ints.mol, self.filehead + self.frag_name + '_missing_AOs.molden', ao2molden, ene=my_ene, occ=my_occ)
            self.molden_missing_aos = False
        return loc2virtbath

    def gradient_for_virtbath (self, loc2virtbath, oneRDM_loc, loc2wmcs, fock=None):
        loc2imp_unac = get_overlapping_states (self.loc2imp, loc2wmcs, only_nonzero_vals=True, inner_symmetry=self.loc2symm, enforce_symmetry=self.enforce_symmetry)[0]
        evals, loc2no_unac, no_labels = matrix_eigen_control_options (oneRDM_loc, subspace=loc2imp_unac,
            symmetry=self.loc2symm, sort_vecs=-1, only_nonzero_vals=True, strong_symm=self.enforce_symmetry)
        npair_core = (self.nelec_imp - self.nelec_as) // 2
        # This becomes kind of approximate if there is more than one active space
        loc2occ = np.append (loc2no_unac, self.loc2amo, axis=1)
        occ_labels = np.append (no_labels, assign_blocks_weakly (self.loc2amo, self.loc2symm))
        if fock is None:
            fock = self.ints.loc_rhf_fock_bis (oneRDM_loc)
        virtbath2loc = loc2virtbath.conjugate ().T
        grad = virtbath2loc @ fock @ oneRDM_loc @ loc2occ
        if self.norbs_as > 0:
            eri = self.ints.general_tei ([loc2virtbath, self.loc2amo, self.loc2amo, self.loc2amo])
            lamb = np.tensordot (self.twoCDMimp_amo, (self.amo2loc @ loc2occ), axes=1)
            grad += np.tensordot (eri, lamb, axes=3)
        return 2 * grad, occ_labels
            


    ##############################################################################################################################





    # Impurity Hamiltonian
    ###############################################################################################################################
    def construct_impurity_hamiltonian (self, xtra_CONST=0.0):
        self.warn_check_Schmidt ("construct_impurity_hamiltonian")
        if self.imp_solver_name == "dummy RHF":
            self.E2_frag_core = 0
            self.impham_built = True
            self.imp_solved   = False
            return
        self.impham_OEI_C = self.ints.dmet_fock (self.loc2emb, self.norbs_imp, self.oneRDMfroz_loc)
        self.impham_OEI_S = -self.ints.dmet_k (self.loc2emb, self.norbs_imp, self.oneSDMfroz_loc) / 2
        if self.imp_solver_name == "RHF" and self.quasidirect:
            ao2imp = np.dot (self.ints.ao2loc, self.loc2imp)
            def my_jk (mol, dm, hermi=1):
                dm_ao        = represent_operator_in_basis (dm, ao2imp.T)
                vj_ao, vk_ao = self.ints.get_jk_ao (dm_ao, hermi)
                vj_basis     = represent_operator_in_basis (vj_ao, ao2imp)
                vk_basis     = represent_operator_in_basis (vk_ao, ao2imp)
                return vj_basis, vk_basis
            self.impham_TEI = None 
            #self.impham_TEI_fiii = None # np.empty ([self.norbs_frag] + [self.norbs_imp for i in range (3)], dtype=np.float64)
            self.impham_get_jk = my_jk
        elif self.project_cderi:
            self.impham_TEI = None
            self.impham_get_jk = None
            self.impham_CDERI = self.ints.dmet_cderi (self.loc2emb, self.norbs_imp)
        else:
            f = self.loc2frag
            i = self.loc2imp
            self.impham_TEI = self.ints.dmet_tei (self.loc2emb, self.norbs_imp, symmetry=8) 
            #self.impham_TEI_fiii = self.ints.general_tei ([f, i, i, i])
            self.impham_get_jk = None

        # Constant contribution to energy from core 2CDMs
        self.impham_CONST = (self.ints.dmet_const (self.loc2emb, self.norbs_imp, self.oneRDMfroz_loc, self.oneSDMfroz_loc)
                             + self.ints.const () + xtra_CONST + sum (self.E2froz_tbc))
        self.E2_frag_core = 0

        self.impham_built = True
        self.imp_solved   = False
        sys.stdout.flush ()
    ###############################################################################################################################


    

    # Solving the impurity problem
    ###############################################################################################################################
    def get_guess_1RDM (self, chempot_imp):
        FOCK = represent_operator_in_basis (self.ints.activeFOCK, self.loc2imp) - chempot_imp
        guess_1RDM = [get_1RDM_from_OEI (FOCK, (self.nelec_imp // 2) + self.target_MS),
                      get_1RDM_from_OEI (FOCK, (self.nelec_imp // 2) - self.target_MS)]
        if not self.target_MS: guess_1RDM = guess_1RDM[0] + guess_1RDM[1]
        return guess_1RDM

    def solve_impurity_problem (self, chempot_frag):
        self.warn_check_impham ("solve_impurity_problem")

        # Make chemical potential matrix and guess_1RDM
        chempot_imp = represent_operator_in_basis (chempot_frag * np.eye (self.norbs_frag), self.frag2imp)
        guess_1RDM = self.get_guess_1RDM (chempot_imp)

        # Execute solver function
        self.imp_solver_function (guess_1RDM, chempot_imp)
        self.imp_solved = True

        # Main results: oneRDM in local basis and nelec_frag
        self.nelec_frag = self.get_nelec_frag ()
        self.E_frag     = self.get_E_frag ()
        self.S2_frag    = self.get_S2_frag ()
        print ("Impurity results for {0}: E_imp = {1}, E_frag = {2}, nelec_frag = {3}, S2_frag = {4}".format (self.frag_name,
            self.E_imp, self.E_frag, self.nelec_frag, self.S2_frag))

        # In order to comply with ``NOvecs'' bs, let's get some pseudonatural orbitals
        self.fno_evals, frag2fno = sp.linalg.eigh (self.get_oneRDM_frag ())
        self.loc2fno = np.dot (self.loc2frag, frag2fno)

        # Testing
        '''
        oneRDMimp_loc = represent_operator_in_basis (self.oneRDMimp_imp, self.imp2loc)
        idx = np.ix_(self.frag_orb_list, self.frag_orb_list)
        print ("Number of electrons on {0} from the impurity model: {1}; from the core: {2}".format (
            self.frag_name, np.trace (oneRDMimp_loc[idx]), np.trace (self.oneRDMfroz_loc[idx])))
        '''


    def load_amo_guess_from_casscf_molden (self, moldenfile, norbs_cmo, norbs_amo):
        ''' Use moldenfile from whole-molecule casscf calculation to guess active orbitals '''
        print ("Attempting to load guess active orbitals from {}".format (moldenfile))
        mol, _, mo_coeff, mo_occ = molden.load (moldenfile)[:4]
        print ("Difference btwn self mol coords and moldenfile mol coords: {}".format (sp.linalg.norm (mol.atom_coords () - self.ints.mol.atom_coords ())))
        norbs_occ = norbs_cmo + norbs_amo
        amo_coeff = mo_coeff[:,norbs_cmo:norbs_occ]
        amo_coeff = scf.addons.project_mo_nr2nr (mol, amo_coeff, self.ints.mol)
        self.loc2amo = reduce (np.dot, [self.ints.ao2loc.conjugate ().T, self.ints.ao_ovlp, amo_coeff])
        self.loc2amo = self.retain_fragonly_guess_amo (self.loc2amo)

    def load_amo_guess_from_casscf_npy (self, npyfile, norbs_cmo, norbs_amo):
        ''' Use npy from whole-molecule casscf calculation to guess active orbitals. Must have identical geometry orientation and basis! 
        npyfile must contain an array of shape (norbs_tot+1,norbs_active), where the first row contains natural-orbital occupancies
        for the active orbitals, and subsequent rows contain active natural orbital coefficients.'''
        matrix = np.load (npyfile)
        ano_occ = matrix[0,:]
        ano_coeff = matrix[1:,:]
        loc2ano = reduce (np.dot, (self.ints.ao2loc.conjugate ().T, self.ints.ao_ovlp, ano_coeff))
        oneRDMwm_ano = np.diag (ano_occ)
        frag2ano = loc2ano[self.frag_orb_list,:]
        oneRDMano_frag = represent_operator_in_basis (oneRDMwm_ano, frag2ano.conjugate ().T)
        evals, evecs = matrix_eigen_control_options (oneRDMano_frag, sort_vecs=-1, only_nonzero_vals=False)
        self.loc2amo = np.zeros ((self.norbs_tot, self.active_space[1]))
        self.loc2amo[self.frag_orb_list,:] = evecs[:,:self.active_space[1]]
        #norbs_occ = norbs_cmo + norbs_amo
        #mo_coeff = np.load (npyfile)
        #amo_coeff = mo_coeff[:,norbs_cmo:norbs_occ]
        #self.loc2amo = reduce (np.dot, [self.ints.ao2loc.conjugate ().T, self.ints.ao_ovlp, amo_coeff])
        #self.loc2amo = self.retain_fragonly_guess_amo (self.loc2amo)

    def save_amo_guess_for_pes_scan (self, npyfile):
        no_occ, no_coeff = matrix_eigen_control_options (self.oneRDMas_loc, sort_vecs=-1, only_nonzero_vals=True)
        no_coeff = np.dot (self.ints.ao2loc, no_coeff)
        matrix = np.insert (no_coeff, 0, no_occ, axis=0)
        np.save (npyfile, matrix)

    def load_amo_guess_for_pes_scan (self, npyfile):
        print ("Loading amo guess from npyfile")
        matrix = np.load (npyfile)
        no_occ = matrix[0,:]
        print ("NO occupancies: {}".format (no_occ))
        no_coeff = matrix[1:,:]
        loc2ano = reduce (np.dot, (self.ints.ao2loc.conjugate ().T, self.ints.ao_ovlp, no_coeff))
        ovlp = np.dot (loc2ano.conjugate ().T, loc2ano)
        print ("Active orbital overlap matrix:\n{}".format (prettyprint (ovlp, fmt='{:5.2f}')))
        evals, evecs = matrix_eigen_control_options (ovlp, sort_vecs=-1)
        print ("Overlap eigenvalues: {}".format (evals))
        oneRDM_ano = represent_operator_in_basis (np.diag (no_occ), evecs)
        print ("1RDM_ano (trace = {}):\n{}".format (np.trace (oneRDM_ano), prettyprint (oneRDM_ano, fmt='{:5.2f}')))
        loc2ano = np.dot (loc2ano, evecs) / np.sqrt (evals)
        print ("New overlap matrix:\n{}".format (np.dot (loc2ano.conjugate ().T, loc2ano)))
        m = loc2ano.shape[1]
        self.loc2amo = loc2ano
        self.oneRDMas_loc = represent_operator_in_basis (oneRDM_ano, self.loc2amo.conjugate ().T)
        self.twoCDMimp_amo = np.zeros ((m,m,m,m), dtype=self.oneRDMas_loc.dtype)

    def retain_projected_guess_amo (self, loc2amo_guess):
        print ("Diagonalizing fragment projector in guess amo basis and retaining highest {} eigenvalues".format (self.active_space[1]))
        frag2amo = loc2amo_guess[self.frag_orb_list,:]
        proj = np.dot (frag2amo.conjugate ().T, frag2amo)
        evals, evecs = matrix_eigen_control_options (proj, sort_vecs=-1, only_nonzero_vals=False)
        print ("Projector eigenvalues: {}".format (evals))
        return np.dot (loc2amo_guess, evecs[:,:self.active_space[1]])

    def retain_fragonly_guess_amo (self, loc2amo_guess):
        print ("Diagonalizing guess amo projector in fragment basis and retaining highest {} eigenvalues".format (self.active_space[1]))
        frag2amo = loc2amo_guess[self.frag_orb_list,:]
        proj = np.dot (frag2amo, frag2amo.conjugate ().T)
        evals, evecs = matrix_eigen_control_options (proj, sort_vecs=-1, only_nonzero_vals=False)
        print ("Projector eigenvalues: {}".format (evals))
        return np.dot (self.get_true_loc2frag (), evecs[:,:self.active_space[1]])
        
    def load_amo_guess_from_dmet_molden (self, moldenfile):
        ''' Use moldenfile of impurity from another DMET calculation with the same active space (i.e., at a different geometry) to guess active orbitals '''
        print ("Attempting to load guess active orbitals from {}".format (moldenfile))
        mol, _, mo_coeff, mo_occ = molden.load (moldenfile)[:4]
        nelec_amo, norbs_amo = self.active_space
        nelec_tot = int (round (np.sum (mo_occ)))
        norbs_cmo = (nelec_tot - nelec_amo) // 2
        norbs_occ = norbs_cmo + norbs_amo
        amo_coeff = mo_coeff[:,norbs_cmo:norbs_occ]
        #amo_coeff = scf.addons.project_mo_nr2nr (mol, amo_coeff, self.ints.mol)
        self.loc2amo = reduce (np.dot, [self.ints.ao2loc.conjugate ().T, self.ints.ao_ovlp, amo_coeff])
        self.loc2amo = self.retain_fragonly_guess_amo (self.loc2amo)

    def load_amo_from_aobasis (self, ao2amo, dm, twoRDM=None, twoCDM=None):
        print ("Attempting to load the provided active orbitals to fragment {}".format (self.frag_name))
        self.loc2amo = reduce (np.dot, (self.ints.ao2loc.conjugate ().T, self.ints.ao_ovlp, ao2amo))
        self.oneRDMas_loc = represent_operator_in_basis (dm, self.loc2amo.conjugate ().T)
        if twoRDM is not None:
            self.twoCDMimp_amo = get_2CDM_from_2RDM (twoRDM, dm)
        elif twoCDM is not None:
            self.twoCDMimp_amo = twoCDM
        else:
            self.twoCDMimp_amo = np.zeros ([self.norbs_as for i in range (4)])

    def align_imporb_basis (self, oneRDM_loc=None):
        if not self.symmetry:
            return imp2mo, np.eye (imp2mo.shape[1])
        if oneRDM_loc is None: oneRDM_loc=self.oneRDM_loc        
        
    def align_imporbs_symm (self, imp2mo, mol=None, sort_vecs=1, sorting_metric=None, orbital_type=""):
        if len (orbital_type) > 0: orbital_type += ' '
        mo2imp = imp2mo.conjugate ().T
        if not self.symmetry:
            return imp2mo, np.eye (imp2mo.shape[1])
        if sorting_metric is None:
            sorting_metric = np.diag (np.arange (imp2mo.shape[1]))
        if sorting_metric.shape[0] == imp2mo.shape[1]:
            sorting_metric = represent_operator_in_basis (sorting_metric, mo2imp)
        if self.enforce_symmetry and mol is not None:
            evals, new_imp2mo, labels = matrix_eigen_control_options (sorting_metric, subspace=imp2mo, symmetry=mol.symm_orb,
                sort_vecs=sort_vecs, only_nonzero_vals=False, strong_symm=self.enforce_symmetry)
            err = measure_subspace_blockbreaking (new_imp2mo, mol.symm_orb)
            if self.enforce_symmetry:
                assert (all ([e < params.num_zero_atol for e in err[2:]])), "Strong symmetry enforcement required, but subspace not symmetry aligned; err = {}".format (err)
        else:
            sorting_metric = represent_operator_in_basis (sorting_metric, self.imp2loc)
            loc2mo = self.loc2imp @ imp2mo
            evals, loc2mo, labels = matrix_eigen_control_options (sorting_metric, subspace=loc2mo, symmetry=self.loc2symm,
                sort_vecs=sort_vecs, only_nonzero_vals=False, strong_symm=self.enforce_symmetry)
            err = measure_subspace_blockbreaking (loc2mo, self.loc2symm)
            new_imp2mo = self.imp2loc @ loc2mo
        labels_dict = {lbl: np.count_nonzero (labels==idx) for idx, lbl in enumerate (self.ir_names) if np.count_nonzero (labels==idx)>0}
        symm_umat = mo2imp @ new_imp2mo
        print ("Irreps of {}orbitals: {}, err = {}".format (orbital_type, labels_dict, err))
        return new_imp2mo, symm_umat


    ###############################################################################################################################





    # Convenience functions and properties for results
    ###############################################################################################################################
    def get_nelec_frag (self):
        self.warn_check_imp_solve ("get_nelec_frag")
        return np.trace (self.get_oneRDM_frag ())

    def get_E_frag (self):
        self.warn_check_imp_solve ("get_E_frag")

        # E_f = H_fi G_fi + 1/2 V_fiii G_fiii                            + E2_frag_core
        #     = H_fi G_fi + 1/2 V_fijkl (G_fi*G_jk - G_fk*G_ji + L_fijk) + E2_frag_core
        #     = (H_fi + 1/2 JK_fi[G]) G_fi + 1/2 V_fiii L_fiii           + E2_frag_core
        #     = (H_fi + JK_fi[1/2 G]) G_fi + 1/2 V_fiii L_fiii           + E2_frag_core
        #     = F[1/2 G]_fi G_fi           + 1/2 V_fiii L_fiii           + E2_frag_core

        if self.imp_solver_name == 'dummy RHF':
            fock = (self.ints.activeFOCK + self.ints.activeOEI)/2
            F_fi = np.dot (self.frag2loc, fock)
            G_fi = np.dot (self.frag2loc, self.oneRDM_loc)
        elif isinstance (self.impham_TEI, np.ndarray):
            vj, vk = dot_eri_dm (self.impham_TEI, self.get_oneRDM_imp (), hermi=1)
            fock = (self.ints.dmet_oei (self.loc2emb, self.norbs_imp) + (self.impham_OEI_C + vj - vk/2))/2
            F_fi = np.dot (self.frag2imp, fock)
            G_fi = np.dot (self.frag2imp, self.get_oneRDM_imp ())
        else:
            fock = self.ints.loc_rhf_fock_bis (self.oneRDM_loc/2)        
            F_fi = np.dot (self.frag2loc, fock)
            G_fi = np.dot (self.frag2loc, self.oneRDM_loc)

        E1 = np.tensordot (F_fi, G_fi, axes=2)
        if self.debug_energy:
            print ("get_E_frag {0} :: E1 = {1:.5f}".format (self.frag_name, float (E1)))

        E2 = 0
        # Remember that non-overlapping fragments are now, by necessity, ~contained~ within the impurity!
        if self.norbs_as > 0:
            L_fiii = np.tensordot (self.frag2amo, self.twoCDMimp_amo, axes=1)
            if isinstance (self.impham_TEI, np.ndarray):
                mo_coeffs = [self.imp2frag, self.imp2amo, self.imp2amo, self.imp2amo]
                norbs = [self.norbs_frag, self.norbs_as, self.norbs_as, self.norbs_as]
                V_fiii = ao2mo.incore.general (self.impham_TEI, mo_coeffs, compact=False).reshape (*norbs)
            elif isinstance (self.impham_CDERI, np.ndarray):
                with_df = copy.copy (self.ints.with_df)
                with_df._cderi = self.impham_CDERI
                mo_coeffs = [self.imp2frag, self.imp2amo, self.imp2amo, self.imp2amo]
                norbs = [self.norbs_frag, self.norbs_as, self.norbs_as, self.norbs_as]
                V_fiii = with_df.ao2mo (mo_coeffs, compact=False).reshape (*norbs)
            else:
                V_fiii = self.ints.general_tei ([self.loc2frag, self.loc2amo, self.loc2amo, self.loc2amo])
            E2 = 0.5 * np.tensordot (V_fiii, L_fiii, axes=4)
        elif isinstance (self.twoCDM_imp, np.ndarray):
            L_iiif = np.tensordot (self.twoCDM_imp, self.imp2frag, axes=1)
            if isinstance (self.impham_TEI, np.ndarray):
                V_iiif = ao2mo.restore (1, self.impham_TEI, self.norbs_imp)
                V_iiif = np.tensordot (V_iiif, self.imp2frag, axes=1) 
                E2 = 0.5 * np.tensordot (V_iiif, L_iiif, axes=4)
            elif isinstance (self.impham_CDERI, np.ndarray):
                raise NotImplementedError ("No opportunity to test this yet.")
                # It'll be something like:
                # (P|ii) * L_iiif -> R^P_if
                # (P|ii) * u^i_f -> (P|if)
                # (P|if) * R^P_if -> E2
                # But factors of 2 abound especially with the orbital-pair compacting of CDERI
            else:
                V_iiif = self.ints.general_tei ([self.loc2frag, self.loc2imp, self.loc2imp, self.loc2imp])
                E2 = 0.5 * np.tensordot (V_iiif, L_iiif, axes=4)
        if self.debug_energy:
            print ("get_E_frag {0} :: E2 = {1:.5f}".format (self.frag_name, float (E2)))

        if self.debug_energy:
            print ("get_E_frag {0} :: E2_frag_core = {1:.5f}".format (self.frag_name, float (self.E2_frag_core)))

        return float (E1 + E2 + self.E2_frag_core)

    def get_S2_frag (self):
        self.warn_check_imp_solve ("get_S2_frag")
        # S2_f = Tr_f [G - (G**2)/2] - 1/2 sum_fi L_fiif

        dm = self.get_oneRDM_imp ()
        exc_mat = dm - np.dot (dm, dm)/2
        if self.norbs_as > 0:
            exc_mat -= represent_operator_in_basis (np.einsum ('prrq->pq', self.twoCDMimp_amo)/2, self.amo2imp)
        elif isinstance (self.twoCDM_imp, np.ndarray):
            exc_mat -= np.einsum ('prrq->pq', self.twoCDM_imp)/2
        return np.einsum ('fp,pq,qf->', self.frag2imp, exc_mat, self.imp2frag) 

    def get_twoRDM (self, *bases):
        bases = bases if len (bases) == 4 else (basis[0] for i in range[4])
        oneRDM_pq = represent_operator_in_basis (self.oneRDM_loc, bases[0], bases[1])
        oneRDM_rs = represent_operator_in_basis (self.oneRDM_loc, bases[2], bases[3])
        oneRDM_ps = represent_operator_in_basis (self.oneRDM_loc, bases[0], bases[3])
        oneRDM_rq = represent_operator_in_basis (self.oneRDM_loc, bases[2], bases[1])
        twoRDM  =       np.einsum ('pq,rs->pqrs', oneRDM_pq, oneRDM_rs)
        twoRDM -= 0.5 * np.einsum ('ps,rq->pqrs', oneRDM_ps, oneRDM_rq)
        return twoRDM + self.get_twoCDM (*bases)

    def get_twoCDM (self, *bases):
        bases = bases if len (bases) == 4 else (bases[0] for i in range[4])
        bra1_basis, ket1_basis, bra2_basis, ket2_basis = bases
        twoCDM = np.zeros (tuple(basis.shape[1] for basis in bases))
        for loc2tb, twoCDM_tb in zip (self.loc2tb_all, self.twoCDM_all):
            tb2loc = np.conj (loc2tb.T)
            tb2bs = (np.dot (tb2loc, basis) for basis in bases)
            twoCDM += represent_operator_in_basis (twoCDM_tb, *tb2bs)
        return twoCDM

    def get_oneRDM_frag (self):
        return represent_operator_in_basis (self.oneRDM_loc, self.loc2frag)

    def get_oneRDM_imp (self):
        self.warn_check_Schmidt ("oneRDM_imp")
        return represent_operator_in_basis (self.oneRDM_loc, self.loc2imp)

    def impurity_molden (self, tag=None, canonicalize=False, natorb=False, molorb=False, ene=None, occ=None):
        tag = '.' if tag == None else '_' + str (tag) + '.'
        filename = self.filehead + self.frag_name + tag + 'molden'
        mol = self.ints.mol.copy ()
        mol.nelectron = self.nelec_imp
        mol.spin = int (round (2 * self.target_MS))

        oneRDM = self.oneRDM_loc.copy ()
        FOCK = self.ints.loc_rhf_fock_bis (oneRDM)

        idx_unac = np.ones (self.norbs_imp, dtype=np.bool_)
        norbs_inac = int (round (self.nelec_imp - self.nelec_as) // 2)
        norbs_occ = norbs_inac + self.norbs_as
        if self.norbs_as > 0: idx_unac[norbs_inac:norbs_occ] = False
        idx_inac = idx_unac.copy ()
        idx_virt = idx_unac.copy ()
        idx_inac[norbs_occ:] = False
        idx_virt[:norbs_inac] = False
        idx_actv = ~idx_unac
        loc2molden = self.loc2imp.copy ()
        if molorb:
            assert (not natorb)
            assert (not canonicalize)
        elif natorb or canonicalize:
            if self.norbs_as > 0: 
                loc2molden[:,idx_unac] = self.loc2imp @ get_complementary_states (self.imp2amo)
                loc2molden[:,idx_actv] = self.loc2amo
            if canonicalize or (natorb and any ([x in self.imp_solver_name for x in ('CASSCF', 'RHF')])):
                loc2molden[:,idx_unac] = matrix_eigen_control_options (FOCK, strong_symm=False,
                    subspace=loc2molden[:,idx_unac], symmetry=self.loc2symm, sort_vecs=1,
                    only_nonzero_vals=False)[1]
                if self.norbs_as > 0:
                    metric = FOCK if canonicalize else oneRDM
                    order = 1 if canonicalize else -1
                    loc2molden[:,idx_actv] = matrix_eigen_control_options (metric, strong_symm=False,
                        subspace=loc2molden[:,idx_actv], symmetry=self.loc2symm, sort_vecs=order,
                        only_nonzero_vals=False)[1]
            elif natorb:
                loc2molden = matrix_eigen_control_options (oneRDM, sort_vecs=-1, only_nonzero_vals=False, symmetry=self.loc2symm,
                    strong_symm=False)[1]
        occ = ((oneRDM @ loc2molden) * loc2molden).sum (0)        
        ene = ((FOCK @ loc2molden) * loc2molden).sum (0)
        ene[idx_actv] = 0
        if self.norbs_as > 0: ene = cas_mo_energy_shift_4_jmol (ene, self.norbs_imp, self.nelec_imp, self.norbs_as, self.nelec_as)
        ao2molden = self.ints.ao2loc @ loc2molden

        molden.from_mo (mol, filename, ao2molden, ene=ene, occ=occ)


    ###############################################################################################################################




    # For interface with DMET
    ###############################################################################################################################
    def get_errvec (self, dmet, mf_1RDM_loc):
        self.warn_check_imp_solve ("get_errvec")
        # Fragment natural-orbital basis matrix elements needed
        if dmet.doDET_NO:
            mf_1RDM_fno = represent_operator_in_basis (mf_1RDM_loc, self.loc2fno)
            return np.diag (mf_1RDM_fno) - self.fno_evals
        # Bath-orbital matrix elements needed
        if dmet.incl_bath_errvec:
            mf_err1RDM_imp = represent_operator_in_basis (mf_1RDM_loc, self.loc2imp) - self.get_oneRDM_imp ()
            return mf_err1RDM_imp.flatten (order='F')
        # Only fragment-orbital matrix elements needed
        mf_err1RDM_frag = represent_operator_in_basis (mf_1RDM_loc, self.loc2frag) - self.get_oneRDM_frag ()
        if dmet.doDET:
            return np.diag (mf_err1RDM_frag)
        elif dmet.altcostfunc:
            return mf_err1RDM_frag[np.triu_indices(self.norbs_frag)]
        else:
            return self.get_oneRDM_frag ().flatten (order='F')


    def get_rsp_1RDM_elements (self, dmet, rsp_1RDM):
        self.warn_check_imp_solve ("get_rsp_1RDM_elements")
        if dmet.altcostfunc:
            raise RuntimeError("You shouldn't have gotten in to get_rsp_1RDM_elements if you're using the constrained-optimization cost function!")
        # If the error function is working in the fragment NO basis, then rsp_1RDM will already be in that basis. Otherwise it will be in the local basis
        if dmet.doDET_NO:
            return np.diag (rsp_1RDM)[self.frag_orb_list]
        # Bath-orbital matrix elements needed
        if dmet.incl_bath_errvec:
            rsp_1RDM_imp = represent_operator_in_basis (rsp_1RDM, self.loc2imp)
            return rsp_1RDM_imp.flatten (order='F')
        # Only fragment-orbital matrix elements needed
        rsp_1RDM_frag = represent_operator_in_basis (rsp_1RDM, self.loc2frag)
        if dmet.doDET:
            return np.diag (rsp_1RDM_frag)
        else:
            return rsp_1RDM_frag.flatten (order='F')





<|MERGE_RESOLUTION|>--- conflicted
+++ resolved
@@ -1,10 +1,7 @@
 import re, sys
 import numpy as np
 import scipy as sp 
-<<<<<<< HEAD
-=======
 from math import floor, ceil
->>>>>>> 0d3bbed9
 from pyscf import gto, scf, ao2mo
 from pyscf.scf.hf import dot_eri_dm
 from pyscf.scf.addons import project_mo_nr2nr
@@ -277,8 +274,6 @@
         return np.dot (self.frag2loc, self.loc2amo)
 
     @property
-<<<<<<< HEAD
-=======
     def symm2loc (self):
         return self.loc2symm.conjugate ().T
 
@@ -287,7 +282,6 @@
         return [orthonormalize_a_basis (np.dot (self.imp2loc, loc2ir)) for loc2ir in self.loc2symm]
 
     @property
->>>>>>> 0d3bbed9
     def is_frag_orb (self):
         r = np.zeros (self.norbs_tot, dtype=bool)
         r[self.frag_orb_list] = True
@@ -357,8 +351,6 @@
                 return [self.twoCDMimp_amo] + self.twoCDMfroz_tbc
             return [self.twoCDM_imp] + self.twoCDMfroz_tbc
         return self.twoCDMfroz_tbc
-<<<<<<< HEAD
-=======
 
     @property
     def symmetry (self):
@@ -373,7 +365,6 @@
             self.ir_names  = ['A']
             self.ir_ids    = [0]
         else: self.groupname = x
->>>>>>> 0d3bbed9
 
     def get_loc2bath (self):
         ''' Don't use this too much... I don't know how it's gonna behave under ofc_emb'''
