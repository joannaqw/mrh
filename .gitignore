--- conflicted
+++ resolved
@@ -24,12 +24,8 @@
 *.chk
 
 # OSX
-<<<<<<< HEAD
 .DS_Store
 
 # Profiling
 profile*
-report*
-=======
-.DS_Store
->>>>>>> baa8c10c
+report*