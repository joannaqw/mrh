--- conflicted
+++ resolved
@@ -92,17 +92,11 @@
             log.note('MC-PDFT Dipole moment(X, Y, Z, Debye): %8.5f, %8.5f, '
                 '%8.5f', *mol_dip)
         else:
-<<<<<<< HEAD
-            log.note('CASSCF  Dipole moment(X, Y, Z, A.U.): %8.5f, %8.5f, %8.5f', *ham_response)
-            log.note('MC-PDFT Dipole moment(X, Y, Z, A.U.): %8.5f, %8.5f, %8.5f', *mol_dip)
-        return mol_dip, ham_response
-=======
             log.note('CASSCF  Dipole moment(X, Y, Z, A.U.): %8.5f, %8.5f, '
                 '%8.5f', *ham_response)
             log.note('MC-PDFT Dipole moment(X, Y, Z, A.U.): %8.5f, %8.5f, '
                 '%8.5f', *mol_dip)
-        return mol_dip
->>>>>>> 950121db
+        return mol_dip, ham_response
 
     def get_ham_response (self, state=None, atmlst=None, verbose=None, mo=None,
             ci=None, eris=None, mf_grad=None, veff1=None, veff2=None,
